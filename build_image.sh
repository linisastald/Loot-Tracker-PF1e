--- conflicted
+++ resolved
@@ -97,7 +97,6 @@
             shift
             ;;
         --branch)
-<<<<<<< HEAD
             WORKTREE_BRANCH="$2"
             shift 2
             ;;
@@ -114,18 +113,7 @@
             fi
             shift 2
             ;;
-=======
-            BRANCH_NAME="$2"
-            USE_WORKTREE=true
-            shift 2
-            ;;
-        --discord-broker)
-            DISCORD_BROKER=true
-            IMAGE_NAME="discord-broker"
-            TAG="dev"
-            shift
-            ;;
->>>>>>> 0e59af0d
+
         --cleanup)
             echo "🧹 Cleaning up dangling images..."
             docker image prune -f
@@ -757,15 +745,9 @@
     BUILD_CMD="$BUILD_CMD --build-arg NODE_OPTIONS='--max-old-space-size=4096'"
 fi
 
-<<<<<<< HEAD
 # Set Dockerfile and build context based on build type
 if [ "$BUILD_DISCORD_BROKER" = true ]; then
     BUILD_CMD="$BUILD_CMD -f discord-handler/Dockerfile -t ${IMAGE_NAME}:${TAG} ./discord-handler"
-=======
-# Set dockerfile and context based on build type
-if [ "$DISCORD_BROKER" = true ]; then
-    BUILD_CMD="$BUILD_CMD -f Dockerfile -t ${IMAGE_NAME}:${TAG} ."
->>>>>>> 0e59af0d
 else
     BUILD_CMD="$BUILD_CMD -f docker/Dockerfile.backend -t ${IMAGE_NAME}:${TAG} ."
 fi
@@ -773,7 +755,6 @@
 echo ""
 echo "🔧 Build Configuration:"
 echo "   Command: $BUILD_CMD"
-<<<<<<< HEAD
 if [ "$BUILD_DISCORD_BROKER" = true ]; then
     echo "   Dockerfile: discord-handler/Dockerfile"
     echo "   Context: $(pwd)/discord-handler"
@@ -783,16 +764,6 @@
     echo "   Context: $(pwd)"
     echo "   Build Type: Main Application"
 fi
-=======
-if [ "$DISCORD_BROKER" = true ]; then
-    echo "   Dockerfile: Dockerfile"
-    echo "   Build Type: Discord Broker"
-else
-    echo "   Dockerfile: docker/Dockerfile.backend"
-    echo "   Build Type: Main Application"
-fi
-echo "   Context: $(pwd)"
->>>>>>> 0e59af0d
 echo "   BuildKit: $([ "$USE_BUILDKIT" = true ] && echo "ENABLED" || echo "DISABLED")"
 echo "   Optimizations: $([ "$OPTIMIZE_BUILD" = true ] && echo "ENABLED" || echo "DISABLED")"
 echo "   Security Scan: $([ "$ENABLE_SECURITY_SCAN" = true ] && echo "ENABLED" || echo "DISABLED")"
